--- conflicted
+++ resolved
@@ -31,32 +31,19 @@
   }
 }
 
-<<<<<<< HEAD
-const AnnotationWindow = ({annotation, dygraph, staticLegendHeight}) =>
+const AnnotationWindow = ({annotation, dygraph, active, staticLegendHeight}) =>
   <div
-    className="annotation-window"
+    className={`annotation-window${active ? ' active' : ''}`}
     style={windowDimensions(annotation, dygraph, staticLegendHeight)}
   />
 
-const {number, shape} = PropTypes
-=======
-const AnnotationWindow = ({annotation, dygraph, active}) =>
-  <div
-    className={`annotation-window${active ? ' active' : ''}`}
-    style={windowDimensions(annotation, dygraph)}
-  />
-
-const {bool, shape} = PropTypes
->>>>>>> a4049675
+const {bool, number, shape} = PropTypes
 
 AnnotationWindow.propTypes = {
   annotation: schema.annotation.isRequired,
   dygraph: shape({}).isRequired,
-<<<<<<< HEAD
   staticLegendHeight: number,
-=======
   active: bool,
->>>>>>> a4049675
 }
 
 export default AnnotationWindow