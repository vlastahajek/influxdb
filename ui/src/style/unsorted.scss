--- conflicted
+++ resolved
@@ -453,7 +453,7 @@
     }
   }
 }
-<<<<<<< HEAD
+
 /*  Add borders between items in .nav-tablist
     -----------------------------------------------------------------------------
     TODO: Add these styles into the theme
@@ -528,7 +528,6 @@
     padding-left: 6px;
     padding-right: 6px;
   }
-=======
 
 /*
   Stretch to fit Dropdowns
@@ -539,5 +538,5 @@
 div.dropdown.dropdown-stretch > div.dropdown-toggle,
 div.dropdown.dropdown-stretch > button.dropdown-toggle {
   width: 100%;
->>>>>>> 488d581d
+
 }